--- conflicted
+++ resolved
@@ -56,10 +56,7 @@
         self.maxDT = 1.e6
 
         self.stratdx = 0.
-<<<<<<< HEAD
-=======
         self.laytime = 0.
->>>>>>> 905bc300
 
         self.seapos = 0.
         self.seafile = None
@@ -131,7 +128,7 @@
         self.fh5file = 'h5/flow.time'
         self.fxmffile = 'xmf/flow.time'
         self.fxdmffile = 'flow.series.xdmf'
-        
+
         self.flexure = False
         self.ftime = None
         self.fnx = None
@@ -895,7 +892,6 @@
             else:
                 self.mt = 0
             element = None
-<<<<<<< HEAD
             element = erof.find('nt')
             if element is not None:
                 self.nt = element.text
@@ -903,9 +899,6 @@
                 self.nt = 0
             element = None
             element = erof.find('kt')
-=======
-            element = erof.find('sedratio')
->>>>>>> 905bc300
             if element is not None:
                 self.kt = element.text
             else:
